/*!
JSON Schema generator and settings.

This module is useful if you want more control over how the schema generated then the [`schema_for!`] macro gives you.
There are two main types in this module:two main types in this module:
* [`SchemaSettings`], which defines what JSON Schema features should be used when generating schemas (for example, how `Option`s should be represented).
* [`SchemaGenerator`], which manages the generation of a schema document.
*/

use crate::flatten::Merge;
use crate::schema::*;
use crate::{visit::*, JsonSchema, Map};
use dyn_clone::DynClone;
use std::{any::Any, fmt::Debug};

/// Settings to customize how Schemas are generated.
///
/// The default settings currently conform to [JSON Schema Draft 7](https://json-schema.org/specification-links.html#draft-7), but this is liable to change in a future version of Schemars if support for other JSON Schema versions is added.
/// If you require your generated schemas to conform to draft 7, consider using the [`draft07`](#method.draft07) method.
#[derive(Debug, Clone)]
pub struct SchemaSettings {
    /// If `true`, schemas for [`Option<T>`](Option) will include a `nullable` property.
    ///
    /// This is not part of the JSON Schema spec, but is used in Swagger/OpenAPI schemas.
    ///
    /// Defaults to `false`.
    pub option_nullable: bool,
    /// If `true`, schemas for [`Option<T>`](Option) will have `null` added to their [`type`](../schema/struct.SchemaObject.html#structfield.instance_type).
    ///
    /// Defaults to `true`.
    pub option_add_null_type: bool,
    /// A JSON pointer to the expected location of referenceable subschemas within the resulting root schema.
    ///
    /// Defaults to `"#/definitions/"`.
    pub definitions_path: String,
    /// The URI of the meta-schema describing the structure of the generated schemas.
    ///
    /// Defaults to `"http://json-schema.org/draft-07/schema#"`.
    pub meta_schema: Option<String>,
    /// A list of visitors that get applied to all generated root schemas.
<<<<<<< HEAD
    pub visitors: Vec<Box<dyn Visitor2>>,
    /// Inline all subschemas instead of using references.
    ///
    /// Defaults to `false`.
    pub inline_subschemas: bool,
=======
    pub visitors: Vec<Box<dyn GenVisitor>>,
>>>>>>> 40d9bfd5
    _hidden: (),
}

impl Default for SchemaSettings {
    fn default() -> SchemaSettings {
        SchemaSettings::draft07()
    }
}

impl SchemaSettings {
    /// Creates `SchemaSettings` that conform to [JSON Schema Draft 7](https://json-schema.org/specification-links.html#draft-7).
    pub fn draft07() -> SchemaSettings {
        SchemaSettings {
            option_nullable: false,
            option_add_null_type: true,
            definitions_path: "#/definitions/".to_owned(),
            meta_schema: Some("http://json-schema.org/draft-07/schema#".to_owned()),
            visitors: vec![Box::new(RemoveRefSiblings)],
            inline_subschemas: false,
            _hidden: (),
        }
    }

    /// Creates `SchemaSettings` that conform to [JSON Schema 2019-09](https://json-schema.org/specification-links.html#2019-09-formerly-known-as-draft-8).
    pub fn draft2019_09() -> SchemaSettings {
        SchemaSettings {
            option_nullable: false,
            option_add_null_type: true,
            definitions_path: "#/definitions/".to_owned(),
            meta_schema: Some("https://json-schema.org/draft/2019-09/schema".to_owned()),
            visitors: Vec::default(),
            inline_subschemas: false,
            _hidden: (),
        }
    }

    /// Creates `SchemaSettings` that conform to [OpenAPI 3.0](https://github.com/OAI/OpenAPI-Specification/blob/master/versions/3.0.0.md#schemaObject).
    pub fn openapi3() -> SchemaSettings {
        SchemaSettings {
            option_nullable: true,
            option_add_null_type: false,
            definitions_path: "#/components/schemas/".to_owned(),
            meta_schema: Some(
                "https://spec.openapis.org/oas/3.0/schema/2019-04-02#/definitions/Schema"
                    .to_owned(),
            ),
            visitors: vec![
                Box::new(RemoveRefSiblings),
                Box::new(ReplaceBoolSchemas {
                    skip_additional_properties: true,
                }),
                Box::new(SetSingleExample {
                    retain_examples: false,
                }),
            ],
            inline_subschemas: false,
            _hidden: (),
        }
    }

    /// Modifies the `SchemaSettings` by calling the given function.
    ///
    /// # Example
    /// ```
    /// use schemars::gen::{SchemaGenerator, SchemaSettings};
    ///
    /// let settings = SchemaSettings::default().with(|s| {
    ///     s.option_nullable = true;
    ///     s.option_add_null_type = false;
    /// });
    /// let gen = settings.into_generator();
    /// ```
    pub fn with(mut self, configure_fn: impl FnOnce(&mut Self)) -> Self {
        configure_fn(&mut self);
        self
    }

    /// Appends the given visitor to the list of [visitors](SchemaSettings::visitors) for these `SchemaSettings`.
    pub fn with_visitor(mut self, visitor: impl Visitor + Debug + Clone + 'static) -> Self {
        self.visitors.push(Box::new(visitor));
        self
    }

    /// Creates a new [`SchemaGenerator`] using these settings.
    pub fn into_generator(self) -> SchemaGenerator {
        SchemaGenerator::new(self)
    }
}

/// The main type used to generate JSON Schemas.
///
/// # Example
/// ```
/// use schemars::{JsonSchema, gen::SchemaGenerator};
///
/// #[derive(JsonSchema)]
/// struct MyStruct {
///     foo: i32,
/// }
///
/// let gen = SchemaGenerator::default();
/// let schema = gen.into_root_schema_for::<MyStruct>();
/// ```
#[derive(Debug, Default, Clone)]
pub struct SchemaGenerator {
    settings: SchemaSettings,
    definitions: Map<String, Schema>,
}

impl From<SchemaSettings> for SchemaGenerator {
    fn from(settings: SchemaSettings) -> Self {
        settings.into_generator()
    }
}

impl SchemaGenerator {
    /// Creates a new `SchemaGenerator` using the given settings.
    pub fn new(settings: SchemaSettings) -> SchemaGenerator {
        SchemaGenerator {
            settings,
            ..Default::default()
        }
    }

    /// Borrows the [`SchemaSettings`] being used by this `SchemaGenerator`.
    ///
    /// # Example
    /// ```
    /// use schemars::gen::SchemaGenerator;
    ///
    /// let gen = SchemaGenerator::default();
    /// let settings = gen.settings();
    ///
    /// assert_eq!(settings.option_add_null_type, true);
    /// ```
    pub fn settings(&self) -> &SchemaSettings {
        &self.settings
    }

    #[deprecated = "This method no longer has any effect."]
    pub fn make_extensible(&self, _schema: &mut SchemaObject) {}

    #[deprecated = "Use `Schema::Bool(true)` instead"]
    pub fn schema_for_any(&self) -> Schema {
        Schema::Bool(true)
    }

    #[deprecated = "Use `Schema::Bool(false)` instead"]
    pub fn schema_for_none(&self) -> Schema {
        Schema::Bool(false)
    }

    /// Generates a JSON Schema for the type `T`, and returns either the schema itself or a `$ref` schema referencing `T`'s schema.
    ///
    /// If `T` is [referenceable](JsonSchema::is_referenceable), this will add `T`'s schema to this generator's definitions, and
    /// return a `$ref` schema referencing that schema. Otherwise, this method behaves identically to [`JsonSchema::json_schema`].
    ///
    /// If `T`'s schema depends on any [referenceable](JsonSchema::is_referenceable) schemas, then this method will
    /// add them to the `SchemaGenerator`'s schema definitions.
    pub fn subschema_for<T: ?Sized + JsonSchema>(&mut self) -> Schema {
        if !T::is_referenceable() || self.settings.inline_subschemas {
            return T::json_schema(self);
        }

        let name = T::schema_name();
        let reference = format!("{}{}", self.settings().definitions_path, name);
        if !self.definitions.contains_key(&name) {
            self.insert_new_subschema_for::<T>(name);
        }
        Schema::new_ref(reference)
    }

    fn insert_new_subschema_for<T: ?Sized + JsonSchema>(&mut self, name: String) {
        let dummy = Schema::Bool(false);
        // insert into definitions BEFORE calling json_schema to avoid infinite recursion
        self.definitions.insert(name.clone(), dummy);
        let schema = T::json_schema(self);
        self.definitions.insert(name, schema);
    }

    /// Borrows the collection of all [referenceable](JsonSchema::is_referenceable) schemas that have been generated.
    ///
    /// The keys of the returned `Map` are the [schema names](JsonSchema::schema_name), and the values are the schemas
    /// themselves.
    pub fn definitions(&self) -> &Map<String, Schema> {
        &self.definitions
    }

    /// Returns the collection of all [referenceable](JsonSchema::is_referenceable) schemas that have been generated,
    /// leaving an empty map in its place.
    ///
    /// The keys of the returned `Map` are the [schema names](JsonSchema::schema_name), and the values are the schemas
    /// themselves.
    pub fn take_definitions(&mut self) -> Map<String, Schema> {
        std::mem::replace(&mut self.definitions, Map::default())
    }

    /// Returns an iterator over the [visitors](SchemaSettings::visitors) being used by this `SchemaGenerator`.
    pub fn visitors_mut(&mut self) -> impl Iterator<Item = &mut dyn GenVisitor> {
        self.settings.visitors.iter_mut().map(|v| v.as_mut())
    }

    /// Generates a root JSON Schema for the type `T`.
    ///
    /// If `T`'s schema depends on any [referenceable](JsonSchema::is_referenceable) schemas, then this method will
    /// add them to the `SchemaGenerator`'s schema definitions and include them in the returned `SchemaObject`'s
    /// [`definitions`](../schema/struct.Metadata.html#structfield.definitions)
    pub fn root_schema_for<T: ?Sized + JsonSchema>(&mut self) -> RootSchema {
        let mut schema = T::json_schema(self).into_object();
        schema.metadata().title.get_or_insert_with(T::schema_name);
        let mut root = RootSchema {
            meta_schema: self.settings.meta_schema.clone(),
            definitions: self.definitions.clone(),
            schema,
        };

        for visitor in &mut self.settings.visitors {
            visitor.visit_root_schema(&mut root)
        }

        root
    }

    /// Consumes `self` and generates a root JSON Schema for the type `T`.
    ///
    /// If `T`'s schema depends on any [referenceable](JsonSchema::is_referenceable) schemas, then this method will
    /// include them in the returned `SchemaObject`'s [`definitions`](../schema/struct.Metadata.html#structfield.definitions)
    pub fn into_root_schema_for<T: ?Sized + JsonSchema>(mut self) -> RootSchema {
        let mut schema = T::json_schema(&mut self).into_object();
        schema.metadata().title.get_or_insert_with(T::schema_name);
        let mut root = RootSchema {
            meta_schema: self.settings.meta_schema,
            definitions: self.definitions,
            schema,
        };

        for visitor in &mut self.settings.visitors {
            visitor.visit_root_schema(&mut root)
        }

        root
    }

    /// Attemps to find the schema that the given `schema` is referencing.
    ///
    /// If the given `schema` has a [`$ref`](../schema/struct.SchemaObject.html#structfield.reference) property which refers
    /// to another schema in `self`'s schema definitions, the referenced schema will be returned. Otherwise, returns `None`.
    ///
    /// # Example
    /// ```
    /// use schemars::{JsonSchema, gen::SchemaGenerator};
    ///
    /// #[derive(JsonSchema)]
    /// struct MyStruct {
    ///     foo: i32,
    /// }
    ///
    /// let mut gen = SchemaGenerator::default();
    /// let ref_schema = gen.subschema_for::<MyStruct>();
    ///
    /// assert!(ref_schema.is_ref());
    ///
    /// let dereferenced = gen.dereference(&ref_schema);
    ///
    /// assert!(dereferenced.is_some());
    /// assert!(!dereferenced.unwrap().is_ref());
    /// assert_eq!(dereferenced, gen.definitions().get("MyStruct"));
    /// ```
    pub fn dereference<'a>(&'a self, schema: &Schema) -> Option<&'a Schema> {
        match schema {
            Schema::Object(SchemaObject {
                reference: Some(ref schema_ref),
                ..
            }) => {
                let definitions_path = &self.settings().definitions_path;
                if schema_ref.starts_with(definitions_path) {
                    let name = &schema_ref[definitions_path.len()..];
                    self.definitions.get(name)
                } else {
                    None
                }
            }
            _ => None,
        }
    }

    /// This function is only public for use by schemars_derive.
    ///
    /// It should not be considered part of the public API.
    #[doc(hidden)]
    pub fn apply_metadata(&self, schema: Schema, metadata: Option<Metadata>) -> Schema {
        match metadata {
            None => return schema,
            Some(ref metadata) if *metadata == Metadata::default() => return schema,
            Some(metadata) => {
                let mut schema_obj = schema.into_object();
                schema_obj.metadata = Some(Box::new(metadata)).merge(schema_obj.metadata);
                Schema::Object(schema_obj)
            }
        }
    }
}

/// A [Visitor](Visitor) which implements additional traits required to be included in a [SchemaSettings].
///
/// You will rarely need to use this trait directly as it is automatically implemented for any type which implements all of:
/// - [`Visitor`]
/// - [`std::fmt::Debug`]
/// - [`std::any::Any`] (implemented for all `'static` types)
/// - [`std::clone::Clone`]
///
/// # Example
/// ```
/// use schemars::visit::Visitor;
/// use schemars::gen::GenVisitor;
///
/// #[derive(Debug, Clone)]
/// struct MyVisitor;
///
/// impl Visitor for MyVisitor { }
///
/// let v: &dyn GenVisitor = &MyVisitor;
/// assert!(v.as_any().is::<MyVisitor>());
/// ```
pub trait GenVisitor: Visitor + Debug + DynClone + Any {
    /// Upcasts this visitor into an `Any`, which can be used to inspect and manipulate it as its concrete type.
    fn as_any(&self) -> &dyn Any;
}

dyn_clone::clone_trait_object!(GenVisitor);

impl<T> GenVisitor for T
where
    T: Visitor + Debug + Clone + Any,
{
    fn as_any(&self) -> &dyn Any {
        self
    }
}<|MERGE_RESOLUTION|>--- conflicted
+++ resolved
@@ -38,15 +38,11 @@
     /// Defaults to `"http://json-schema.org/draft-07/schema#"`.
     pub meta_schema: Option<String>,
     /// A list of visitors that get applied to all generated root schemas.
-<<<<<<< HEAD
-    pub visitors: Vec<Box<dyn Visitor2>>,
+    pub visitors: Vec<Box<dyn GenVisitor>>,
     /// Inline all subschemas instead of using references.
     ///
     /// Defaults to `false`.
     pub inline_subschemas: bool,
-=======
-    pub visitors: Vec<Box<dyn GenVisitor>>,
->>>>>>> 40d9bfd5
     _hidden: (),
 }
 
