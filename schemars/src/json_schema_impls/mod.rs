--- conflicted
+++ resolved
@@ -25,19 +25,8 @@
                 <$target>::_schemars_private_non_optional_json_schema(gen)
             }
 
-<<<<<<< HEAD
-            fn add_schema_as_property(
-                gen: &mut SchemaGenerator,
-                parent: &mut crate::schema::SchemaObject,
-                name: String,
-                metadata: Option<crate::schema::Metadata>,
-                required: Option<bool>,
-            ) {
-                <$target>::add_schema_as_property(gen, parent, name, metadata, required)
-=======
             fn _schemars_private_is_option() -> bool {
                 <$target>::_schemars_private_is_option()
->>>>>>> 55b86042
             }
         }
     };
