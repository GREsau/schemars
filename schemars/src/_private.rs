--- conflicted
+++ resolved
@@ -182,9 +182,16 @@
 pub fn flatten(schema: &mut Schema, other: Schema) {
     fn flatten_property(obj1: &mut Map<String, Value>, key: String, value2: Value) {
         match obj1.entry(key) {
-            Entry::Vacant(vacant) => {
-                vacant.insert(value2);
-            }
+            Entry::Vacant(vacant) => match vacant.key().as_str() {
+                "additionalProperties" | "unevaluatedProperties" => {
+                    if value2 != Value::Bool(false) {
+                        vacant.insert(value2);
+                    }
+                }
+                _ => {
+                    vacant.insert(value2);
+                }
+            },
             Entry::Occupied(occupied) => {
                 match occupied.key().as_str() {
                     "required" => {
@@ -199,6 +206,13 @@
                             if let Value::Object(o2) = value2 {
                                 o1.extend(o2);
                             }
+                        }
+                    }
+                    "additionalProperties" | "unevaluatedProperties" => {
+                        // Even if an outer type has `deny_unknown_fields`, unknown fields
+                        // may be accepted by the flattened type
+                        if occupied.get() == &Value::Bool(false) {
+                            *occupied.into_mut() = value2;
                         }
                     }
                     "oneOf" | "anyOf" => {
@@ -240,50 +254,7 @@
             let obj1 = schema.ensure_object();
 
             for (key, value2) in obj2 {
-<<<<<<< HEAD
                 flatten_property(obj1, key, value2);
-=======
-                match obj1.entry(key) {
-                    Entry::Vacant(vacant) => match vacant.key().as_str() {
-                        "additionalProperties" | "unevaluatedProperties" => {
-                            if value2 != Value::Bool(false) {
-                                vacant.insert(value2);
-                            }
-                        }
-                        _ => {
-                            vacant.insert(value2);
-                        }
-                    },
-                    Entry::Occupied(occupied) => {
-                        match occupied.key().as_str() {
-                            "required" => {
-                                if let Value::Array(a1) = occupied.into_mut() {
-                                    if let Value::Array(a2) = value2 {
-                                        a1.extend(a2);
-                                    }
-                                }
-                            }
-                            "properties" | "patternProperties" => {
-                                if let Value::Object(o1) = occupied.into_mut() {
-                                    if let Value::Object(o2) = value2 {
-                                        o1.extend(o2);
-                                    }
-                                }
-                            }
-                            "additionalProperties" | "unevaluatedProperties" => {
-                                // Even if an outer type has `deny_unknown_fields`, unknown fields
-                                // may be accepted by the flattened type
-                                if occupied.get() == &Value::Bool(false) {
-                                    *occupied.into_mut() = value2;
-                                }
-                            }
-                            _ => {
-                                // leave the original value as it is (don't modify `schema`)
-                            }
-                        };
-                    }
-                }
->>>>>>> 30a9a384
             }
         }
     }
