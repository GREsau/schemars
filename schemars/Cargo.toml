[package]
name = "schemars"
description = "Generate JSON Schemas from Rust code"
homepage = "https://graham.cool/schemars/"
repository = "https://github.com/GREsau/schemars"
version = "0.8.12"
authors = ["Graham Esau <gesau@hotmail.co.uk>"]
edition = "2018"
license = "MIT"
readme = "README.md"
keywords = ["rust", "json-schema", "serde"]
categories = ["encoding"]
build = "build.rs"

[dependencies]
schemars_derive = { version = "=0.8.12", optional = true, path = "../schemars_derive" }
serde = { version = "1.0", features = ["derive"] }
serde_json = "1.0.25"
dyn-clone = "1.0"

chrono = { version = "0.4", default-features = false, optional = true }
indexmap = { version = "1.2", features = ["serde-1"], optional = true }
either = { version = "1.3", default-features = false, optional = true }
uuid08 = { version = "0.8", default-features = false, optional = true, package = "uuid" }
uuid1 = { version = "1.0", default-features = false, optional = true, package = "uuid" }
smallvec = { version = "1.0", optional = true }
arrayvec05 = { version = "0.5", default-features = false, optional = true, package = "arrayvec" }
arrayvec07 = { version = "0.7", default-features = false, optional = true, package = "arrayvec" }
url = { version = "2.0", default-features = false, optional = true }
bytes = { version = "1.0", optional = true }
rust_decimal = { version = "1", default-features = false, optional = true }
bigdecimal = { version = "0.3", default-features = false, optional = true }
enumset = { version = "1.0", optional = true }
<<<<<<< HEAD
semver = { version = "1.0.9", features = ["serde"], optional = true }
=======
smol_str = { version = "0.1.17", optional = true }
>>>>>>> 386e3d7f

[dev-dependencies]
pretty_assertions = "1.2.1"
trybuild = "1.0"

[features]
default = ["derive"]

derive = ["schemars_derive"]

# Use a different representation for the map type of Schemars.
# This allows data to be read into a Value and written back to a JSON string
# while preserving the order of map keys in the input.
preserve_order = ["indexmap"]

impl_json_schema = ["derive"]
# derive_json_schema will be removed in a later version
derive_json_schema = ["impl_json_schema"]

# `uuid` feature contains `uuid08` only for back-compat - will be changed to include uuid 1.0 instead in a later version
uuid = ["uuid08"]
# `arrayvec` feature without version suffix is included only for back-compat - will be removed in a later version
arrayvec = ["arrayvec05"]
indexmap1 = ["indexmap"]

ui_test = []

[[test]]
name = "chrono"
required-features = ["chrono"]

[[test]]
name = "indexmap"
required-features = ["indexmap"]

[[test]]
name = "either"
required-features = ["either"]

[[test]]
name = "uuid"
required-features = ["uuid08", "uuid1"]

[[test]]
name = "smallvec"
required-features = ["smallvec"]

[[test]]
name = "bytes"
required-features = ["bytes"]

[[test]]
name = "arrayvec"
required-features = ["arrayvec05", "arrayvec07"]

[[test]]
name = "schema_for_schema"
required-features = ["impl_json_schema"]

[[test]]
name = "ui"
required-features = ["ui_test"]

[[test]]
name = "url"
required-features = ["url"]

[[test]]
name = "enumset"
required-features = ["enumset"]

[[test]]
<<<<<<< HEAD
name = "semver"
required-features = ["semver"]
=======
name = "smol_str"
required-features = ["smol_str"]
>>>>>>> 386e3d7f

[package.metadata.docs.rs]
all-features = true<|MERGE_RESOLUTION|>--- conflicted
+++ resolved
@@ -31,11 +31,8 @@
 rust_decimal = { version = "1", default-features = false, optional = true }
 bigdecimal = { version = "0.3", default-features = false, optional = true }
 enumset = { version = "1.0", optional = true }
-<<<<<<< HEAD
+smol_str = { version = "0.1.17", optional = true }
 semver = { version = "1.0.9", features = ["serde"], optional = true }
-=======
-smol_str = { version = "0.1.17", optional = true }
->>>>>>> 386e3d7f
 
 [dev-dependencies]
 pretty_assertions = "1.2.1"
@@ -108,13 +105,12 @@
 required-features = ["enumset"]
 
 [[test]]
-<<<<<<< HEAD
+name = "smol_str"
+required-features = ["smol_str"]
+
+[[test]]
 name = "semver"
 required-features = ["semver"]
-=======
-name = "smol_str"
-required-features = ["smol_str"]
->>>>>>> 386e3d7f
 
 [package.metadata.docs.rs]
 all-features = true