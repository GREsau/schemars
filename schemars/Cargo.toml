--- conflicted
+++ resolved
@@ -14,35 +14,26 @@
 
 [dependencies]
 schemars_derive = { version = "=1.0.0-alpha.14", optional = true, path = "../schemars_derive" }
-serde = { version = "1.0", default-features = false, features = ["alloc"]}
-serde_json = { version =  "1.0.127", default-features = false, features = ["alloc"] }
+serde = { version = "1.0", default-features = false, features = ["alloc"] }
+serde_json = { version = "1.0.127", default-features = false, features = ["alloc"] }
 dyn-clone = "1.0"
 ref-cast = "1.0.22"
 
 # optional dependencies
 arrayvec07 = { version = "0.7", default-features = false, optional = true, package = "arrayvec" }
-<<<<<<< HEAD
-url = { version = "2.0", default-features = false, optional = true }
-bytes = { version = "1.0", optional = true }
-rust_decimal = { version = "1", default-features = false, optional = true }
-bigdecimal = { version = "0.3", default-features = false, optional = true }
-enumset = { version = "1.0", optional = true }
-smol_str = { version = "0.1.17", optional = true }
-triomphe = { version = "0.1.8", optional = true }
-=======
 bigdecimal04 = { version = "0.4", default-features = false, optional = true, package = "bigdecimal" }
 bytes1 = { version = "1.0", default-features = false, optional = true, package = "bytes" }
 chrono04 = { version = "0.4", default-features = false, optional = true, package = "chrono" }
-either1 = { version = "1.3", default-features = false, optional = true,  package = "either" }
+either1 = { version = "1.3", default-features = false, optional = true, package = "either" }
 enumset1 = { version = "1.0", default-features = false, optional = true, package = "enumset" }
 indexmap2 = { version = "2.0", default-features = false, optional = true, package = "indexmap" }
-rust_decimal1 = { version = "1", default-features = false, optional = true, package = "rust_decimal"}
+rust_decimal1 = { version = "1", default-features = false, optional = true, package = "rust_decimal" }
 semver1 = { version = "1.0.9", default-features = false, optional = true, package = "semver" }
 smallvec1 = { version = "1.0", default-features = false, optional = true, package = "smallvec" }
 smol_str02 = { version = "0.2.1", default-features = false, optional = true, package = "smol_str" }
 url2 = { version = "2.0", default-features = false, optional = true, package = "url" }
 uuid1 = { version = "1.0", default-features = false, optional = true, package = "uuid" }
->>>>>>> 497333e9
+triomphe = { version = "0.1.8", optional = true }
 
 [dev-dependencies]
 pretty_assertions = "1.2.1"
@@ -62,7 +53,7 @@
 # Preserves order of properties inserted into a `Schema`.
 # When deriving `JsonSchema`, this ensures that the `properties` entires match
 # the order of the fields in the struct definition.
-preserve_order  = ["serde_json/preserve_order"]
+preserve_order = ["serde_json/preserve_order"]
 
 # Implements `JsonSchema` on `serde_json::value::RawValue`
 raw_value = ["serde_json/raw_value"]
