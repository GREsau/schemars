[package]
name = "schemars"
description = "Generate JSON Schemas from Rust code"
homepage = "https://graham.cool/schemars/"
repository = "https://github.com/GREsau/schemars"
version = "0.8.21"
authors = ["Graham Esau <gesau@hotmail.co.uk>"]
edition = "2021"
license = "MIT"
readme = "README.md"
keywords = ["rust", "json-schema", "serde"]
categories = ["encoding"]
build = "build.rs"
rust-version = "1.60"

[dependencies]
<<<<<<< HEAD
schemars_derive = { version = "=0.8.19", optional = true, path = "../schemars_derive" }
serde = "1.0"
=======
schemars_derive = { version = "=0.8.21", optional = true, path = "../schemars_derive" }
serde = { version = "1.0", features = ["derive"] }
>>>>>>> 5e20a37a
serde_json = "1.0.25"
dyn-clone = "1.0"
ref-cast = "1.0.22"

# optional dependencies
chrono04 = { version = "0.4", default-features = false, optional = true, package = "chrono" }
indexmap2 = { version = "2.0", default-features = false, optional = true, package = "indexmap" }
either1 = { version = "1.3", default-features = false, optional = true,  package = "either" }
uuid1 = { version = "1.0", default-features = false, optional = true, package = "uuid" }
smallvec1 = { version = "1.0", default-features = false, optional = true, package = "smallvec" }
arrayvec07 = { version = "0.7", default-features = false, optional = true, package = "arrayvec" }
url2 = { version = "2.0", default-features = false, optional = true, package = "url" }
bytes1 = { version = "1.0", default-features = false, optional = true, package = "bytes" }
rust_decimal1 = { version = "1", default-features = false, optional = true, package = "rust_decimal"}
bigdecimal04 = { version = "0.4", default-features = false, optional = true, package = "bigdecimal" }
enumset1 = { version = "1.0", default-features = false, optional = true, package = "enumset" }
smol_str02 = { version = "0.2.1", default-features = false, optional = true, package = "smol_str" }
semver1 = { version = "1.0.9", default-features = false, optional = true, package = "semver" }

[dev-dependencies]
pretty_assertions = "1.2.1"
trybuild = "1.0"
serde = { version = "1.0", features = ["derive"] }

[features]
default = ["derive"]

derive = ["schemars_derive"]
preserve_order  = ["serde_json/preserve_order"]

raw_value = ["serde_json/raw_value"]

ui_test = []

[[test]]
name = "ui"
required-features = ["ui_test"]

[[test]]
name = "chrono"
required-features = ["chrono04"]

[[test]]
name = "indexmap"
required-features = ["indexmap2"]

[[test]]
name = "either"
required-features = ["either1"]

[[test]]
name = "uuid"
required-features = ["uuid1"]

[[test]]
name = "smallvec"
required-features = ["smallvec1"]

[[test]]
name = "bytes"
required-features = ["bytes1"]

[[test]]
name = "arrayvec"
required-features = ["arrayvec07"]

[[test]]
name = "url"
required-features = ["url2"]

[[test]]
name = "enumset"
required-features = ["enumset1"]

[[test]]
name = "smol_str"
required-features = ["smol_str02"]

[[test]]
name = "semver"
required-features = ["semver1"]

[[test]]
name = "decimal"
required-features = ["rust_decimal1", "bigdecimal04"]

[package.metadata.docs.rs]
all-features = true<|MERGE_RESOLUTION|>--- conflicted
+++ resolved
@@ -14,13 +14,8 @@
 rust-version = "1.60"
 
 [dependencies]
-<<<<<<< HEAD
-schemars_derive = { version = "=0.8.19", optional = true, path = "../schemars_derive" }
+schemars_derive = { version = "=0.8.21", optional = true, path = "../schemars_derive" }
 serde = "1.0"
-=======
-schemars_derive = { version = "=0.8.21", optional = true, path = "../schemars_derive" }
-serde = { version = "1.0", features = ["derive"] }
->>>>>>> 5e20a37a
 serde_json = "1.0.25"
 dyn-clone = "1.0"
 ref-cast = "1.0.22"
