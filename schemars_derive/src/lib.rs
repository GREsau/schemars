#![forbid(unsafe_code)]

#[macro_use]
extern crate quote;
#[macro_use]
extern crate syn;
extern crate proc_macro;

mod ast;
mod attr;
mod metadata;
mod regex_syntax;
mod schema_exprs;

use ast::*;
use proc_macro2::TokenStream;
use syn::spanned::Spanned;

#[proc_macro_derive(JsonSchema, attributes(schemars, serde, validate))]
pub fn derive_json_schema_wrapper(input: proc_macro::TokenStream) -> proc_macro::TokenStream {
    let input = parse_macro_input!(input as syn::DeriveInput);
    derive_json_schema(input, false)
        .unwrap_or_else(compile_error)
        .into()
}

#[proc_macro_derive(JsonSchema_repr, attributes(schemars, serde))]
pub fn derive_json_schema_repr_wrapper(input: proc_macro::TokenStream) -> proc_macro::TokenStream {
    let input = parse_macro_input!(input as syn::DeriveInput);
    derive_json_schema(input, true)
        .unwrap_or_else(compile_error)
        .into()
}

fn derive_json_schema(
    mut input: syn::DeriveInput,
    repr: bool,
) -> Result<TokenStream, Vec<syn::Error>> {
    add_trait_bounds(&mut input.generics);

    attr::process_serde_attrs(&mut input)?;

    let cont = Container::from_ast(&input)?;
    let crate_alias = cont.attrs.crate_name.as_ref().map(|path| {
        quote_spanned! {path.span()=>
            use #path as schemars;
        }
    });

    let type_name = &cont.ident;
    let (impl_generics, ty_generics, where_clause) = cont.generics.split_for_impl();

    if let Some(transparent_field) = cont.transparent_field() {
        let (ty, type_def) = schema_exprs::type_for_field_schema(transparent_field, 0);
        return Ok(quote! {
            const _: () = {
                #crate_alias
                #type_def

                #[automatically_derived]
                impl #impl_generics schemars::JsonSchema for #type_name #ty_generics #where_clause {
                    fn is_referenceable() -> bool {
                        <#ty as schemars::JsonSchema>::is_referenceable()
                    }

                    fn schema_name() -> std::string::String {
                        <#ty as schemars::JsonSchema>::schema_name()
                    }

                    fn json_schema(gen: &mut schemars::gen::SchemaGenerator) -> schemars::schema::Schema {
                        <#ty as schemars::JsonSchema>::json_schema(gen)
                    }

                    fn _schemars_private_non_optional_json_schema(gen: &mut schemars::gen::SchemaGenerator) -> schemars::schema::Schema {
                        <#ty as schemars::JsonSchema>::_schemars_private_non_optional_json_schema(gen)
                    }

<<<<<<< HEAD
                    fn add_schema_as_property(
                        gen: &mut schemars::gen::SchemaGenerator,
                        parent: &mut schemars::schema::SchemaObject,
                        name: String,
                        metadata: Option<schemars::schema::Metadata>,
                        required: Option<bool>,
                    ) {
                        <#ty as schemars::JsonSchema>::add_schema_as_property(gen, parent, name, metadata, required)
=======
                    fn _schemars_private_is_option() -> bool {
                        <#ty as schemars::JsonSchema>::_schemars_private_is_option()
>>>>>>> 55b86042
                    }
                };
            };
        });
    }

    let mut schema_base_name = cont.name();
    let schema_is_renamed = *type_name != schema_base_name;

    if !schema_is_renamed {
        if let Some(path) = cont.serde_attrs.remote() {
            if let Some(segment) = path.segments.last() {
                schema_base_name = segment.ident.to_string();
            }
        }
    }

    let type_params: Vec<_> = cont.generics.type_params().map(|ty| &ty.ident).collect();
    let schema_name = if type_params.is_empty() {
        quote! {
            #schema_base_name.to_owned()
        }
    } else if schema_is_renamed {
        let mut schema_name_fmt = schema_base_name;
        for tp in &type_params {
            schema_name_fmt.push_str(&format!("{{{}:.0}}", tp));
        }
        quote! {
            format!(#schema_name_fmt #(,#type_params=#type_params::schema_name())*)
        }
    } else {
        let mut schema_name_fmt = schema_base_name;
        schema_name_fmt.push_str("_for_{}");
        schema_name_fmt.push_str(&"_and_{}".repeat(type_params.len() - 1));
        quote! {
            format!(#schema_name_fmt #(,#type_params::schema_name())*)
        }
    };

    let schema_expr = if repr {
        schema_exprs::expr_for_repr(&cont).map_err(|e| vec![e])?
    } else {
        schema_exprs::expr_for_container(&cont)
    };

    Ok(quote! {
        const _: () = {
            #crate_alias

            #[automatically_derived]
            #[allow(unused_braces)]
            impl #impl_generics schemars::JsonSchema for #type_name #ty_generics #where_clause {
                fn schema_name() -> std::string::String {
                    #schema_name
                }

                fn json_schema(gen: &mut schemars::gen::SchemaGenerator) -> schemars::schema::Schema {
                    #schema_expr
                }
            };
        };
    })
}

fn add_trait_bounds(generics: &mut syn::Generics) {
    for param in &mut generics.params {
        if let syn::GenericParam::Type(ref mut type_param) = *param {
            type_param.bounds.push(parse_quote!(schemars::JsonSchema));
        }
    }
}

fn compile_error(errors: Vec<syn::Error>) -> TokenStream {
    let compile_errors = errors.iter().map(syn::Error::to_compile_error);
    quote! {
        #(#compile_errors)*
    }
}<|MERGE_RESOLUTION|>--- conflicted
+++ resolved
@@ -75,19 +75,8 @@
                         <#ty as schemars::JsonSchema>::_schemars_private_non_optional_json_schema(gen)
                     }
 
-<<<<<<< HEAD
-                    fn add_schema_as_property(
-                        gen: &mut schemars::gen::SchemaGenerator,
-                        parent: &mut schemars::schema::SchemaObject,
-                        name: String,
-                        metadata: Option<schemars::schema::Metadata>,
-                        required: Option<bool>,
-                    ) {
-                        <#ty as schemars::JsonSchema>::add_schema_as_property(gen, parent, name, metadata, required)
-=======
                     fn _schemars_private_is_option() -> bool {
                         <#ty as schemars::JsonSchema>::_schemars_private_is_option()
->>>>>>> 55b86042
                     }
                 };
             };
