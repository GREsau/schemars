--- conflicted
+++ resolved
@@ -21,33 +21,6 @@
                     #(#setters)*
                     ..Default::default()
                 })
-<<<<<<< HEAD
-            })
-        }
-    }
-}
-
-impl<'a> SchemaMetadata<'a> {
-    pub fn from_attrs(attrs: &'a Attrs) -> Self {
-        SchemaMetadata {
-            title: attrs.title.as_ref().and_then(none_if_empty),
-            description: attrs.description.as_ref().and_then(none_if_empty),
-            deprecated: attrs.deprecated,
-            examples: &attrs.examples,
-            read_only: false,
-            write_only: false,
-            extensions: &attrs.extensions,
-            default: None,
-        }
-    }
-
-    pub fn apply_to_schema(&self, schema_expr: TokenStream) -> TokenStream {
-        quote! {
-            {
-                let schema = #schema_expr;
-                schemars::_private::apply_metadata(schema, #self)
-=======
->>>>>>> e9d5f405
             }
         }
     }
