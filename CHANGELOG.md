# Changelog

<<<<<<< HEAD
## [1.0.0-alpha.3] - 2024-08-10

### Added

- `#[schemars(transform = some::transform)]` for applying arbitrary modifications to generated schemas. `some::transform` must be an expression of type `schemars::transform::Transform` - note that this can be a function with the signature `fn(&mut Schema) -> ()`.
- `SchemaSettings` and `SchemaGenerator` are both now `Send`

### Changed (_⚠️ breaking changes ⚠️_)

- `visit` module and `Visitor` trait have been replace with `transform` and `Transform` respectively. Accordingly, these items have been renamed:
  - `SchemaSettings::visitors` -> `SchemaSettings::transforms`
  - `SchemaSettings::with_visitor` -> `SchemaSettings::with_transform`
  - `SchemaGenerator::visitors_mut` -> `SchemaGenerator::transforms_mut`
  - `GenVisitor` -> `GenTransform`
  - `Visitor::visit_schema` -> `Transform::transform`
  - `visit::visit_schema` -> `transform::transform_subschemas`
- `GenTransform` must also impl `Send`, but no longer needs to impl `Debug`
- Doc comments no longer have newlines collapsed when generating the `description` property (https://github.com/GREsau/schemars/pull/310)

=======
>>>>>>> e0c2c31d
## [1.0.0-alpha.2] - 2024-06-05

### Added

- `#[schemars(extend("key" = value))]` attribute which can be used to add properties (or replace existing properties) in a generated schema (https://github.com/GREsau/schemars/issues/50 / https://github.com/GREsau/schemars/pull/297)
  - Can be set on a struct, enum, or enum variant
  - Value can be any expression that results in a value implementing `Serialize`
  - Value can also be a JSON literal following the rules of `serde_json::json!(value)` macro, i.e. it can interpolate other values that implement `Serialize`

## [1.0.0-alpha.1] - 2024-05-27

### Added

- `json_schema!` macro for creating a custom `Schema`
- Implement `JsonSchema` for [uuid](https://crates.io/crates/uuid) 1.x types, under the optional `uuid1` feature flag
- `SchemaSettings::draft2020_12()` to construct settings conforming to [JSON Schema draft 2020-12](https://json-schema.org/draft/2020-12/release-notes)

### Changed (_⚠️ breaking changes ⚠️_)

- The `Schema` type is now defined as a thin wrapper around a `serde_json::Value`
- The default `SchemaSettings` (used by the `schema_for!()`/`schema_for_value!()` macros and `SchemaGenerator::default()`) now conform to JSON Schema draft 2020-12 instead of draft 7.
- Schemas generated using `SchemaSettings::draft2019_09()` (and `draft2020_12()` and `default()`) now use `$defs` instead of `definitions`. While using `definitions` is allowed by the spec, `$defs` is the preferred property for storing reusable schemas.
- `JsonSchema::schema_name()` now returns `Cow<'static, str>` instead of `String`
- `JsonSchema::is_referenceable()` has been removed, and replaced with the more clearly-named `JsonSchema::always_inline()` (which should returns the **opposite** value to what `is_referenceable` returned!)
- The `SchemaGenerator.definitions` field is now a `serde_json::Map<String, Value>`
- Macros/functions that previously returned a `RootSchema` now return a `Schema` instead
- All optional dependencies are now suffixed by their version:
  - `chrono` is now `chrono04`
  - `either` is now `either1`
  - `smallvec` is now `smallvec1`
  - `url` is now `url2`
  - `bytes` is now `bytes1`
  - `rust_decimal` is now `rust_decimal1`
  - `enumset` is now `enumset1`
  - `smol_str` is now `smol_str02`
  - `semver` is now `semver1`
  - `indexmap2`, `arrayvec07` and `bigdecimal04` are unchanged

### Removed (_⚠️ breaking changes ⚠️_)

- Removed deprecated `SchemaGenerator` methods `make_extensible`, `schema_for_any` and `schema_for_none`
- Removed the `schema` module
  - The `Schema` type is now accessible from the crate root (i.e. `schemars::Schema` instead of `schemars::schema::Schema`)
  - All other types that were in the module have been removed:
    - `RootSchema`
    - `SchemaObject`
    - `Metadata`
    - `SubschemaValidation`
    - `NumberValidation`
    - `StringValidation`
    - `ArrayValidation`
    - `ObjectValidation`
    - `InstanceType`
    - `SingleOrVec`
- Removed `schemars::Set` and `schemars::Map` type aliases
- Removed the `impl_json_schema` feature flag - `JsonSchema` is now always implemented on `Schema`
- Remove methods `visit_schema_object` and `visit_root_schema` from the `Visitor` trait (`visit_schema` is unchanged)
  - Visitors that previously defined `visit_schema_object` should instead define `visit_schema` and use an `if let Some(obj) = schema.as_object_mut()` or similar construct
- Old versions of optional dependencies have been removed - all of these have newer versions (shown in brackets) which are supported by schemars
  - `indexmap` (consider using `indexmap2`)
  - `uuid08` (consider using `uuid1`)
  - `arrayvec05` (consider using `arrayvec07`)
  - `bigdecimal03` (consider using `bigdecimal04`)
- Remove the retain_examples field from SetSingleExample, which is now a unit struct

## [0.8.21] - 2024-05-23

### Fixed:

- Fix `null` default not being set on generated schemas (https://github.com/GREsau/schemars/issues/295 / https://github.com/GREsau/schemars/pull/296)

## [0.8.20] - 2024-05-18

### Fixed:

- Revert unintentional change in behaviour when combining `default` and `required` attributes (https://github.com/GREsau/schemars/issues/292)

## [0.8.19] - 2024-05-06

### Fixed:

- Regression that caused a compile error when deriving `JsonSchema` on an enum with no variants (https://github.com/GREsau/schemars/issues/287)

## [0.8.18] - 2024-05-06

### Fixed:

- Reduce size of MIR output (and improve release-mode compile time) when deriving `JsonSchema` on enums (https://github.com/GREsau/schemars/pull/266 / https://github.com/GREsau/schemars/pull/286)

## [0.8.17] - 2024-04-28

### Changed:

- Update to syn 2.0, which should improve compile times in many cases (https://github.com/GREsau/schemars/pull/281)

## [0.8.16] - 2023-11-11

### Fixed:

- Reduce size of MIR output (and improve release-mode compile time) when deriving `JsonSchema`

## [0.8.15] - 2023-09-17

### Added:

- Implement `JsonSchema` for `BigDecimal` from `bigdecimal` 0.4 (https://github.com/GREsau/schemars/pull/237)

## [0.8.14] - 2023-09-17

### Added:

- Add `#[schemars(inner(...)]` attribute to specify schema for array items (https://github.com/GREsau/schemars/pull/234)

### Changed:

- New optional associated function on `JsonSchema` trait: `schema_id()`, which is similar to `schema_name()`, but does not have to be human-readable, and defaults to the type name including module path. This allows schemars to differentiate between types with the same name in different modules/crates (https://github.com/GREsau/schemars/issues/62 / https://github.com/GREsau/schemars/pull/247)

### Fixed:

- Schemas for `rust_decimal::Decimal` and `bigdecimal::BigDecimal` now match how those types are serialized by default, i.e. as numeric strings (https://github.com/GREsau/schemars/pull/248)

## [0.8.13] - 2023-08-28

### Added:

- Implement `JsonSchema` for `semver::Version` (https://github.com/GREsau/schemars/pull/195 / https://github.com/GREsau/schemars/pull/238)
- Include const generics in generated schema names (https://github.com/GREsau/schemars/pull/179 / https://github.com/GREsau/schemars/pull/239)
- Implement `JsonSchema` for types from indexmap v2 (https://github.com/GREsau/schemars/pull/226 / https://github.com/GREsau/schemars/pull/240)
- Implement `JsonSchema` for `serde_json::value::RawValue` (https://github.com/GREsau/schemars/pull/183)

### Changed:

- Minimum supported rust version is now 1.60.0

## [0.8.12] - 2023-02-26

### Added:

- Implement `JsonSchema` for `smol_str::SmolStr` (https://github.com/GREsau/schemars/pull/72)

### Changed:

- Change `serde_json` dependency min version to 1.0.25 (was 1.0.0) (https://github.com/GREsau/schemars/pull/192)

## [0.8.11] - 2022-10-02

### Added:

- Replace auto-inferred trait bounds with bounds specified in `#[schemars(bound = "...")]` attribute

### Changed:

- Derived `JsonSchema` now respects attributes on unit enum variants (https://github.com/GREsau/schemars/pull/152)
- Minimum supported rust version is now 1.45.0

## [0.8.10] - 2022-05-17

- Undo "Support generic default values in default attributes (https://github.com/GREsau/schemars/pull/83)" as it inadvertently introduced a breaking change (https://github.com/GREsau/schemars/issues/144)

## [0.8.9] - 2022-05-16

### Added:

- ~~Support generic default values in `default` attributes (https://github.com/GREsau/schemars/pull/83)~~
  - **This inadvertently introduced a breaking change and was removed in 0.8.10**
- Add missing MIT licence text for usage of code from regex_syntax crate (https://github.com/GREsau/schemars/pull/132)
- Support uuid v1 and arrayvec 0.7 via feature flags `uuid1` and `arrayvec07` (https://github.com/GREsau/schemars/pull/142)
  - This also adds `uuid08` and `arrayvec05` feature flags for the previously supported versions of these crates. The existing `uuid` and `arrayvec` flags are still supported for backward-compatibility, but they are **deprecated**.
  - Similarly, `indexmap1` feature flag is added, and `indexmap` flag is **deprecated**.

## [0.8.8] - 2021-11-25

### Added:

- Implement `JsonSchema` for types from `rust_decimal` and `bigdecimal` crates (https://github.com/GREsau/schemars/pull/101)

### Fixed:

- Fixes for internally tagged enums and flattening additional_properties (https://github.com/GREsau/schemars/pull/113)

## [0.8.7] - 2021-11-14

### Added:

- Implement `JsonSchema` for `EnumSet` (https://github.com/GREsau/schemars/pull/92)

### Fixed:

- Do not cause compile error when using a default value that doesn't implement `Serialize` (https://github.com/GREsau/schemars/issues/115)

## [0.8.6] - 2021-09-26

### Changed:

- Use `oneOf` instead of `anyOf` for enums when possible (https://github.com/GREsau/schemars/issues/108)

## [0.8.5] - 2021-09-20

### Fixed:

- Allow fields with plain `#[validate]` attributes (https://github.com/GREsau/schemars/issues/109)

## [0.8.4] - 2021-09-19

### Added:

- `#[schemars(schema_with = "...")]` attribute can now be set on enum variants.
- Deriving JsonSchema will now take into account `#[validate(...)]` attributes, compatible with the [validator](https://github.com/Keats/validator) crate (https://github.com/GREsau/schemars/pull/78)

## [0.8.3] - 2021-04-05

### Added:

- Support for `#[schemars(crate = "...")]` attribute to allow deriving JsonSchema when the schemars crate is aliased to a different name (https://github.com/GREsau/schemars/pull/55 / https://github.com/GREsau/schemars/pull/80)
- Implement `JsonSchema` for `bytes::Bytes` and `bytes::BytesMut` (https://github.com/GREsau/schemars/pull/68)

### Fixed:

- Fix deriving JsonSchema on types defined inside macros (https://github.com/GREsau/schemars/issues/59 / https://github.com/GREsau/schemars/issues/66 / https://github.com/GREsau/schemars/pull/79)

## [0.8.2] - 2021-03-27

### Added:

- Enable generating a schema from any serializable value using `schema_for_value!(...)` macro or `SchemaGenerator::root_schema_for_value()`/`SchemaGenerator::into_root_schema_for_value()` methods (https://github.com/GREsau/schemars/pull/75)
- `#[derive(JsonSchema_repr)]` can be used on C-like enums for generating a serde_repr-compatible schema (https://github.com/GREsau/schemars/pull/76)
- Implement `JsonSchema` for `url::Url` (https://github.com/GREsau/schemars/pull/63)

## [0.8.1] - 2021-03-23

### Added:

- `SchemaGenerator::definitions_mut()` which returns a mutable reference to the generator's schema definitions
- Implement `JsonSchema` for slices

### Changed:

- Minimum supported rust version is now 1.37.0
- Deriving JsonSchema on enums now sets `additionalProperties` to false on generated schemas wherever serde doesn't accept unknown properties. This includes non-unit variants of externally tagged enums, and struct-style variants of all enums that have the `deny_unknown_fields` attribute.
- Schemas for HashSet and BTreeSet now have `uniqueItems` set to true (https://github.com/GREsau/schemars/pull/64)

### Fixed

- Fix use of `#[serde(transparent)]` in combination with `#[schemars(with = ...)]` (https://github.com/GREsau/schemars/pull/67)
- Fix clippy `field_reassign_with_default` warning in schemars_derive generated code in rust <1.51 (https://github.com/GREsau/schemars/pull/65)
- Prevent stack overflow when using `inline_subschemas` with recursive types

## [0.8.0] - 2020-09-27

### Added:

- `visit::Visitor`, a trait for updating a schema and all schemas it contains recursively. A `SchemaSettings` can now contain a list of visitors.
- `into_object()` method added to `Schema` as a shortcut for `into::<SchemaObject>()`
- Preserve order of schema properties under `preserve_order` feature flag (https://github.com/GREsau/schemars/issues/32)
- `SchemaGenerator::take_definitions()` which behaves similarly to the now-removed `into_definitions()` method but without consuming the generator
- `SchemaGenerator::visitors_mut()` which returns an iterator over a generator's settings's visitors
- `SchemaSettings::inline_subschemas` - enforces inlining of all subschemas instead of using references (https://github.com/GREsau/schemars/issues/44)

### Removed (**BREAKING CHANGES**):

- `SchemaSettings::bool_schemas` - this has been superseded by the `ReplaceBoolSchemas` visitor
- `SchemaSettings::allow_ref_siblings` - this has been superseded by the `RemoveRefSiblings` visitor
- `SchemaSettings` no longer implements `PartialEq`
- `SchemaGenerator::into_definitions()` - this has been superseded by `SchemaGenerator::take_definitions()`

### Changed:

- **BREAKING CHANGE** Minimum supported rust version is now 1.36.0

### Fixed:

- **BREAKING CHANGE** unknown items in `#[schemars(...)]` attributes now cause a compilation error (https://github.com/GREsau/schemars/issues/18)

### Deprecated:

- `make_extensible`, `schema_for_any`, and `schema_for_none` methods on `SchemaGenerator`

## [0.7.6] - 2020-05-17

### Added:

- `#[schemars(example = "...")]` attribute for setting examples on generated schemas (https://github.com/GREsau/schemars/issues/23)

## [0.7.5] - 2020-05-17

### Added:

- Setting `#[deprecated]` attribute will now cause generated schemas to have the `deprecated` property set to `true`
- Respect `#[serde(transparent)]` attribute (https://github.com/GREsau/schemars/issues/17)
- `#[schemars(title = "...", description = "...")]` can now be used to set schema title/description. If present, these values will be used instead of doc comments (https://github.com/GREsau/schemars/issues/13)

### Changed:

- schemars_derive is now an optional dependency, but included by default

## [0.7.4] - 2020-05-16

### Added:

- If a struct is annotated with `#[serde(deny_unknown_fields)]`, generated schema will have `additionalProperties` set to `false` (https://github.com/GREsau/schemars/pull/30)
- Set `type` property to `string` on simple enums (https://github.com/GREsau/schemars/issues/28)

## [0.7.3] - 2020-05-15

### Added:

- `#[schemars(schema_with = "...")]` attribute can be set on variants and fields. This allows you to specify another function which returns the schema you want, which is particularly useful on fields of types that don't implement the JsonSchema trait (https://github.com/GREsau/schemars/issues/15)

### Fixed

- `#[serde(with = "...")]`/`#[schemars(with = "...")]` attributes on enum variants are now respected
- Some compiler errors generated by schemars_derive should now have more accurate spans

## [0.7.2] - 2020-04-30

### Added:

- Enable deriving JsonSchema on adjacent tagged enums (https://github.com/GREsau/schemars/issues/4)

## [0.7.1] - 2020-04-11

### Added:

- Added `examples` (https://tools.ietf.org/html/draft-handrews-json-schema-validation-02#section-9.5) to `Metadata`

### Fixed

- Fixed a bug in schemars_derive causing a compile error when the `default`, `skip_serializing_if`, and `serialize_with`/`with` attributes are used together (https://github.com/GREsau/schemars/issues/26)

## [0.7.0] - 2020-03-24

### Changed:

- **BREAKING CHANGE** - `SchemaSettings` can no longer be created using struct initialization syntax. Instead, if you need to use custom schema settings, you can use a constructor function and either:
  - assign it to a `mut` variable and modify its public fields
  - call the `with(|s| ...)` method on the settings and modify the settings inside the closure/function (as in the custom_settings.rs example)

### Fixed:

- When deriving `JsonSchema` on structs, `Option<T>` struct fields are no longer included in the list of required properties in the schema (https://github.com/GREsau/schemars/issues/11)
- Fix deriving `JsonSchema` when a non-std `String` type is in scope (https://github.com/GREsau/schemars/pull/19)
- This will now compile: `#[schemars(with="()")]`

### Added:

- Added `allow_ref_siblings` setting to `SchemaSettings`. When enabled, schemas with a `$ref` property may have other properties set.
- Can create JSON Schema 2019-09 schemas using `SchemaSettings::draft2019_09()` (which enables `allow_ref_siblings`)

## [0.6.5] - 2019-12-29

### Added:

- Implemented `JsonSchema` on types from `smallvec` and `arrayvec` (as optional dependencies)

## [0.6.4] - 2019-12-27

### Added:

- Implemented `JsonSchema` on types from `indexmap`, `either` and `uuid` (as optional dependencies)

### Changed

- Remove trait bounds from Map/Set JsonSchema impls. They are unnecessary as we never create/use any instances of these types.

## [0.6.3] - 2019-12-27

- No actual code changes - this version was just published to fix broken README on crates.io

## [0.6.2] - 2019-12-27

### Added:

- Documentation website available at https://graham.cool/schemars/!

### Changed:

- Rename `derive_json_schema` to `impl_json_schema`. `derive_json_schema` is still available for backward-compatibility, but will be removed in a future version.
- Improve schema naming for deriving on remote types. A `#[serde(remote = "Duration")]` attribute is now treated similarly to `#[serde(rename = "Duration")]`.
- Ensure root schemas do not have a `$ref` property. If necessary, wrap the `$ref` in an `allOf`.

## [0.6.1] - 2019-12-09

### Fixed:

- Fix a compile error that can occur when deriving `JsonSchema` from a project that doesn't reference serde_json

## [0.6.0] - 2019-12-09

### Added:

- When deriving `JsonSchema`, the schema's `title` and `description` are now set from `#[doc]` comments (https://github.com/GREsau/schemars/issues/7)
- When deriving `JsonSchema` on structs using a `#[serde(default)]` attribute, the schema's properties will now include `default`, unless the default value is skipped by the field's `skip_serializing_if` function (https://github.com/GREsau/schemars/issues/6)

### Changed:

- When the `option_nullable` setting is enabled (e.g. for openapi 3), schemas for `Option<T>` will no longer inline `T`'s schema when it should be referenceable.

## [0.5.1] - 2019-10-30

### Fixed:

- Added missing doc comment for `title` schema property

## [0.5.0] - 2019-10-30

### Added:

- Implemented `JsonSchema` for more standard library types (https://github.com/GREsau/schemars/issues/3)

### Changed:

- Unsigned integer types (usize, u8 etc.) now have their [`minimum`](https://json-schema.org/draft/2019-09/json-schema-validation.html#rfc.section.6.2.4) explicitly set to zero
- Made prepositions/conjunctions in generated schema names lowercase
  - e.g. schema name for `Result<MyStruct, Vec<String>>` has changed from "Result_Of_MyStruct_Or_Array_Of_String" to "Result_of_MyStruct_or_Array_of_String"
- Some provided `JsonSchema` implementations with the same `type` but different `format`s (e.g. `i8` and `usize`) used the `type` as their name. They have now been updated to use `format` as their name.
  - Previously, schema generation would incorrectly assume types such as `MyStruct<i8>` and `MyStruct<usize>` were identical, and give them a single schema definition called `MyStruct_for_Integer` despite the fact they should have different schemas. Now they will each have their own schema (`MyStruct_for_i8` and `MyStruct_for_usize` respectively).<|MERGE_RESOLUTION|>--- conflicted
+++ resolved
@@ -1,6 +1,5 @@
 # Changelog
 
-<<<<<<< HEAD
 ## [1.0.0-alpha.3] - 2024-08-10
 
 ### Added
@@ -20,8 +19,6 @@
 - `GenTransform` must also impl `Send`, but no longer needs to impl `Debug`
 - Doc comments no longer have newlines collapsed when generating the `description` property (https://github.com/GREsau/schemars/pull/310)
 
-=======
->>>>>>> e0c2c31d
 ## [1.0.0-alpha.2] - 2024-06-05
 
 ### Added
